--- conflicted
+++ resolved
@@ -2319,12 +2319,6 @@
                     batch_list.append(batch)
                     batch_step += 1
 
-<<<<<<< HEAD
-                # if self.accelerator.is_main_process:
-                #     import pdb; pdb.set_trace()
-                # batch_list = batch_list[0]
-=======
->>>>>>> 65f18d5d
                 # if self.epoch_num == 0:
                 #     self.save_preprocessed_images(batch_list)
 
